--- conflicted
+++ resolved
@@ -5,13 +5,8 @@
 use target_lexicon::Triple;
 
 use crate::data::{
-<<<<<<< HEAD
-    types::{ArrayType, FunctionType, StructType},
+    types::{ArrayType, StructType},
     *,
-=======
-    prelude::*,
-    types::{ArrayType, StructType},
->>>>>>> a388f00f
 };
 use Type::*;
 
@@ -29,16 +24,6 @@
 /// The target triple is represented as a struct and contains additional
 /// information like ABI and endianness.
 pub(crate) const TARGET: Triple = Triple::host();
-<<<<<<< HEAD
-
-// TODO: make this const when const_if_match is stabilized
-// TODO: see https://github.com/rust-lang/rust/issues/49146
-lazy_static! {
-    /// The calling convention for the current target.
-    pub(crate) static ref CALLING_CONVENTION: CallConv = CallConv::triple_default(&TARGET);
-}
-=======
->>>>>>> a388f00f
 
 mod x64;
 pub(crate) use x64::*;
@@ -174,81 +159,6 @@
             Error => Err("cannot take `alignof` <type error>"),
         }
     }
-<<<<<<< HEAD
-    /// Return an IR integer type large enough to contain a pointer.
-    pub fn ptr_type() -> IrType {
-        IrType::int(CHAR_BIT * PTR_SIZE).expect("pointer size should be valid")
-    }
-    /// Return an IR type which can represent this C type
-    pub fn as_ir_type(&self) -> IrType {
-        match self {
-            // Integers
-            Bool => types::B1,
-            Char(_) | Short(_) | Int(_) | Long(_) | Pointer(_, _) | Enum(_, _) => {
-                let int_size = SIZE_T::from(CHAR_BIT)
-                    * self
-                        .sizeof()
-                        .expect("integers should always have a valid size");
-                IrType::int(int_size.try_into().unwrap_or_else(|_| {
-                    panic!(
-                        "integers should never have a size larger than {}",
-                        i16::max_value()
-                    )
-                }))
-                .unwrap_or_else(|| panic!("unsupported size for IR: {}", int_size))
-            }
-
-            // Floats
-            // TODO: this is hard-coded for x64
-            Float => types::F32,
-            Double => types::F64,
-
-            // Aggregates
-            // arrays and functions decay to pointers
-            Function(_) | Array(_, _) => IrType::int(PTR_SIZE * CHAR_BIT)
-                .unwrap_or_else(|| panic!("unsupported size of IR: {}", PTR_SIZE)),
-            // void cannot be loaded or stored
-            _ => types::INVALID,
-        }
-    }
-}
-
-impl FunctionType {
-    /// Generate the IR function signature for `self`
-    pub fn signature(&self, isa: &dyn TargetIsa) -> Signature {
-        let mut params = if self.params.len() == 1 && self.params[0].ctype == Type::Void {
-            // no arguments
-            Vec::new()
-        } else {
-            self.params
-                .iter()
-                .map(|param| AbiParam::new(param.ctype.as_ir_type()))
-                .collect()
-        };
-        if self.varargs {
-            let al = isa
-                .register_info()
-                .parse_regunit("rax")
-                .expect("x86 should have an rax register");
-            params.push(AbiParam::special_reg(
-                types::I8,
-                ArgumentPurpose::Normal,
-                al,
-            ));
-        }
-        let return_type = if !self.should_return() {
-            vec![]
-        } else {
-            vec![AbiParam::new(self.return_type.as_ir_type())]
-        };
-        Signature {
-            call_conv: *CALLING_CONVENTION,
-            params,
-            returns: return_type,
-        }
-    }
-=======
->>>>>>> a388f00f
 }
 
 #[cfg(test)]
@@ -256,15 +166,10 @@
     use proptest::prelude::*;
 
     use crate::data::{
-<<<<<<< HEAD
         hir::Metadata as Symbol,
         hir::Qualifiers,
-        types::{StructType, Type},
+        types::{tests::arb_type, StructType, Type},
         StorageClass,
-=======
-        types::{tests::arb_type, StructType, Type},
-        Qualifiers, StorageClass, Symbol,
->>>>>>> a388f00f
     };
 
     use super::*;
