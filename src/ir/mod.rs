--- conflicted
+++ resolved
@@ -6,9 +6,7 @@
 use std::convert::TryFrom;
 
 use crate::arch::{CHAR_BIT, PTR_SIZE, SIZE_T, TARGET};
-use crate::data::{
-    lex::ComparisonToken, prelude::*, types::FunctionType, Initializer, Scope, StorageClass,
-};
+use crate::data::lex::ComparisonToken;
 use cranelift::codegen::{
     self,
     ir::{
@@ -28,21 +26,18 @@
 use cranelift_object::{ObjectBackend, ObjectBuilder, ObjectTrapCollection};
 use lazy_static::lazy_static;
 
-<<<<<<< HEAD
-use crate::arch::TARGET;
+//use crate::arch::TARGET;
 use crate::data::{
     hir::{Declaration, Initializer, Metadata, Scope, Stmt},
     types::FunctionType,
     StorageClass, *,
 };
-=======
 // TODO: make this const when const_if_match is stabilized
 // TODO: see https://github.com/rust-lang/rust/issues/49146
 lazy_static! {
     /// The calling convention for the current target.
     pub(crate) static ref CALLING_CONVENTION: CallConv = CallConv::triple_default(&TARGET);
 }
->>>>>>> a388f00f
 
 pub(crate) fn get_isa(jit: bool) -> Box<dyn TargetIsa + 'static> {
     let mut flags_builder = cranelift::codegen::settings::builder();
@@ -103,20 +98,9 @@
 }
 
 /// Compile a program from a high level IR to a Cranelift Module
-<<<<<<< HEAD
-pub(crate) fn compile(
-    program: Vec<Locatable<Declaration>>, name: String, debug: bool,
-) -> (
-    Result<ObjectProduct, CompileError>,
-    VecDeque<CompileWarning>,
-) {
-=======
 pub(crate) fn compile<B: Backend>(
-    module: Module<B>,
-    program: Vec<Locatable<Declaration>>,
-    debug: bool,
+    module: Module<B>, program: Vec<Locatable<Declaration>>, debug: bool,
 ) -> (Result<Module<B>, CompileError>, VecDeque<CompileWarning>) {
->>>>>>> a388f00f
     // really we'd like to have all errors but that requires a refactor
     let mut err = None;
     let mut compiler = Compiler::new(module, debug);
@@ -457,7 +441,7 @@
         match self {
             // Integers
             Bool => types::B1,
-            Char(_) | Short(_) | Int(_) | Long(_) | Pointer(_) | Enum(_, _) => {
+            Char(_) | Short(_) | Int(_) | Long(_) | Pointer(_, _) | Enum(_, _) => {
                 let int_size = SIZE_T::from(CHAR_BIT)
                     * self
                         .sizeof()
