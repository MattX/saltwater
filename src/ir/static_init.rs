//! Store an object in static memory.
//! TODO: move this into a semantic analysis stage so that it's easier to deal with structs
//! TODO: see https://github.com/jyn514/rcc/issues/53
use std::convert::{TryFrom, TryInto};

use cranelift::codegen::ir::types;
use cranelift_module::{Backend, DataContext, DataId, Linkage};

use super::{Compiler, Id};
use crate::arch::{PTR_SIZE, TARGET};
use crate::data::*;
use crate::data::{
    hir::{Expr, ExprType, Initializer, MetadataRef},
    lex::Literal,
    types::ArrayType,
    StorageClass,
};

const_assert!(PTR_SIZE <= std::usize::MAX as u16);
const ZERO_PTR: [u8; PTR_SIZE as usize] = [0; PTR_SIZE as usize];

impl<B: Backend> Compiler<B> {
    pub(super) fn store_static(
        &mut self,
        symbol: MetadataRef,
        init: Option<Initializer>,
        location: Location,
    ) -> CompileResult<()> {
        use crate::get_str;
        let metadata = symbol.get();
<<<<<<< HEAD
        if let StorageClass::Typedef = metadata.storage_class {
            return Ok(());
        }
=======
>>>>>>> 820959cd
        let err_closure = |err| Locatable {
            data: err,
            location,
        };
<<<<<<< HEAD
=======
        let linkage = metadata.storage_class.try_into().map_err(err_closure)?;
>>>>>>> 820959cd
        let align = metadata
            .ctype
            .alignof()
            .map_err(|err| err.to_string())
            .and_then(|size| {
                size.try_into()
                    .map_err(|_| format!("align of {} is greater than 256 bytes", metadata.id))
            })
            .map_err(err_closure)?;
        let linkage = metadata.storage_class.try_into().map_err(err_closure)?;
        if align == 0 {
            // struct that was declared but never used
            return Ok(());
        }
        let id = self
            .module
            .declare_data(
                get_str!(metadata.id),
                linkage,
                !metadata.qualifiers.c_const,
                Some(align),
            )
            .map_err(|err| Locatable {
                data: format!("error storing static value: {}", err),
                location,
            })?;

        self.declarations.insert(symbol, Id::Global(id));

        if linkage == Linkage::Import {
            debug_assert!(init.is_none());
            return Ok(());
        }

        let mut ctx = DataContext::new();
        // TODO: all of this should happen in the `analyze` module
        if let Some(init) = init {
            let mut ctype = metadata.ctype.clone();
            if let Type::Array(_, size @ ArrayType::Unbounded) = &mut ctype {
                if let Some(len) = match &init {
                    Initializer::InitializerList(list) => Some(list.len()),
                    Initializer::Scalar(expr) => match &expr.expr {
                        ExprType::Literal(Literal::Str(s)) => Some(s.len()),
                        _ => None,
                    },
                    _ => None,
                } {
                    *size = ArrayType::Fixed(len.try_into().unwrap());
                };
            }
            let size_t = ctype.sizeof().map_err(|err| Locatable {
                data: err.to_string(),
                location,
            })?;
            let size = size_t
                .try_into()
                .expect("initializer is larger than SIZE_T on host platform");
            let mut buf = vec![0; size];
            let offset = 0;
<<<<<<< HEAD
            self.init_symbol(&mut ctx, &mut buf, offset, init, &ctype, &location)?;
=======
            self.init_symbol(&mut ctx, &mut buf, offset, init, &metadata.ctype, &location)?;
>>>>>>> 820959cd
            ctx.define(buf.into_boxed_slice());
        } else {
            ctx.define_zeroinit(
                metadata
                    .ctype
                    .sizeof()
                    .map_err(|err| err_closure(err.to_string()))? as usize,
            );
        };
        self.module.define_data(id, &ctx).map_err(|err| {
            CompileError::semantic(Locatable {
                data: format!("error defining static variable: {}", err),
                location,
            })
        })
    }
    pub(super) fn compile_string(
        &mut self,
        string: Vec<u8>,
        location: Location,
    ) -> CompileResult<DataId> {
        use std::collections::hash_map::Entry;
        let len = self.strings.len();
        // TODO: it seems silly for both us and cranelift to store the string
        let (string, str_id) = match self.strings.entry(string) {
            Entry::Occupied(id) => return Ok(*id.get()),
            Entry::Vacant(empty) => {
                let name = format!("str.{}", len);
                let id = match self.module.declare_data(&name, Linkage::Local, false, None) {
                    Ok(id) => id,
                    Err(err) => {
                        semantic_err!(format!("error declaring static string: {}", err), location)
                    }
                };
                let string = empty.key().clone();
                empty.insert(id);
                (string, id)
            }
        };
        let mut ctx = DataContext::new();
        ctx.define(string.into_boxed_slice());
        self.module
            .define_data(str_id, &ctx)
            .map_err(|err| Locatable {
                data: format!("error defining static string: {}", err),
                location,
            })?;
        Ok(str_id)
    }
    fn init_expr(
        &mut self,
        ctx: &mut DataContext,
        buf: &mut [u8],
        offset: u32,
        expr: Expr,
    ) -> CompileResult<()> {
        let expr = expr.const_fold()?;
        // static address-of
        match expr.expr {
            ExprType::StaticRef(inner) => match inner.expr {
                ExprType::Id(symbol) => self.static_ref(symbol, 0, offset, ctx),
                ExprType::Literal(Literal::Str(str_ref)) => {
                    let str_id = self.compile_string(str_ref, expr.location)?;
                    let str_addr = self.module.declare_data_in_data(str_id, ctx);
                    ctx.write_data_addr(offset, str_addr, 0);
                }
                ExprType::Literal(ref token) if token.is_zero() => buf.copy_from_slice(&ZERO_PTR),
                ExprType::Cast(ref inner) if inner.is_zero() => buf.copy_from_slice(&ZERO_PTR),
                ExprType::Member(struct_expr, member) => {
                    let member_offset = struct_expr
                        .ctype
                        .member_offset(member)
                        .expect("parser shouldn't allow Member for non-struct types");
                    if let ExprType::Id(symbol) = struct_expr.expr {
                        self.static_ref(symbol, member_offset.try_into().unwrap(), offset, ctx);
                    } else {
                        semantic_err!(
                            "expression is not a compile time constant".into(),
                            struct_expr.location
                        );
                    }
                }
                _ => semantic_err!("cannot take the address of an rvalue".into(), expr.location),
            },
            ExprType::Literal(token) => {
                let bytes =
                    token.into_bytes(&expr.ctype, &expr.location, &mut self.error_handler)?;
                buf.copy_from_slice(&bytes);
            }
            _ => semantic_err!(
                "expression is not a compile time constant".into(),
                expr.location
            ),
        }
        Ok(())
    }
    fn static_ref(
        &self,
        symbol: MetadataRef,
        member_offset: i64,
        offset: u32,
        ctx: &mut DataContext,
    ) {
        match self.declarations.get(&symbol) {
            Some(Id::Function(func_id)) => {
                let func_ref = self.module.declare_func_in_data(*func_id, ctx);
                debug_assert!(member_offset == 0);
                ctx.write_function_addr(offset, func_ref);
            }
            Some(Id::Global(data_id)) => {
                let global_val = self.module.declare_data_in_data(*data_id, ctx);
                ctx.write_data_addr(offset, global_val, member_offset);
            }
            Some(Id::Local(_)) => unreachable!("cannot have local variable at global scope"),
            None => unreachable!("parser should catch undeclared variables"),
        }
    }
    fn init_symbol(
        &mut self,
        ctx: &mut DataContext,
        buf: &mut [u8],
        mut offset: u32,
        initializer: Initializer,
        ctype: &Type,
        location: &Location,
    ) -> CompileResult<()> {
        match initializer {
            Initializer::InitializerList(mut initializers) => match ctype {
                Type::Array(ty, ArrayType::Unbounded) => {
                    self.init_array(ctx, buf, offset, initializers, ty, location)
                }
                Type::Array(ty, ArrayType::Fixed(size)) => {
                    if initializers.len() as u64 > *size {
                        Err(CompileError::semantic(Locatable {
                            data: format!(
                                "too many elements for array (expected {}, got {})",
                                size,
                                initializers.len()
                            ),
                            // TODO: this location points to the declarator, not the initializer
                            location: *location,
                        }))
                    } else {
                        self.init_array(ctx, buf, offset, initializers, ty, location)
                    }
                }
                ty if ty.is_scalar() => {
                    assert_eq!(initializers.len(), 1);
                    self.init_symbol(ctx, buf, offset, initializers.remove(0), ctype, location)
                }
                Type::Union(struct_type) => self.init_symbol(
                    ctx,
                    buf,
                    offset,
                    initializers.remove(0),
                    &struct_type.members().first().unwrap().ctype,
                    location,
                ),
                Type::Struct(struct_ref) => {
                    let mut current_offset = 0;
                    for (member, init) in struct_ref.members().iter().zip(initializers.into_iter())
                    {
                        let size_host: usize = member
                            .ctype
                            .sizeof()
                            .map_err(|err| CompileError::semantic(location.with(err.to_string())))?
                            .try_into()
                            .expect("cannot initialize struct larger than u32");
                        let size: u32 = size_host
                            .try_into()
                            .expect("cannot intialize struct larger than host address space");
                        let buf_slice = &mut buf[current_offset..current_offset + size_host];
                        self.init_symbol(ctx, buf_slice, offset, init, &member.ctype, location)?;
                        offset += size;
                        current_offset += size_host;
                    }
                    Ok(())
                }
                Type::Function(_) => unreachable!("function initializers"),
                Type::Void => unreachable!("initializer for void type"),
                _ => unreachable!("scalar types should have been handled"),
            },
            Initializer::Scalar(expr) => self.init_expr(ctx, buf, offset, *expr),
            Initializer::FunctionBody(_) => {
                panic!("function definitions should go through compile_function, not store_static")
            }
        }
    }
    fn init_array(
        &mut self,
        ctx: &mut DataContext,
        buf: &mut [u8],
        mut offset: u32,
        initializers: Vec<Initializer>,
        inner_type: &Type,
        location: &Location,
    ) -> CompileResult<()> {
        if let Type::Array(_, ArrayType::Unbounded) = inner_type {
            semantic_err!(
                "nested array must declare the size of each inner array".into(),
                *location
            );
        }
        let inner_size: usize = inner_type
            .sizeof()
            .map_err(|err| Locatable {
                data: err.to_string(),
                location: *location,
            })?
            .try_into()
            .expect("cannot initialize array larger than address space of host");
        let mut element_offset: usize = 0;
        for init in initializers {
            self.init_symbol(
                ctx,
                // pass a buffer of size `inner_size` to `init_symbol`
                &mut buf[element_offset..element_offset + inner_size],
                offset,
                init,
                inner_type,
                location,
            )?;
            offset +=
                u32::try_from(inner_size).expect("cannot initialize array larger than 2^32 bytes");
            element_offset += inner_size;
        }
        // zero-init should already have been taken care of by init_symbol
        Ok(())
    }
}

macro_rules! cast {
    ($i: expr, $from: ty, $to: ty, $ctype: expr, $location: expr, $handler: expr) => {{
        let cast = $i as $to;
        if cast as $from != $i {
            $handler.warn(
                &format!(
                    "conversion to {} loses precision ({} != {})",
                    $ctype, cast as $from, $i
                ),
                $location,
            )
        }
        cast
    }};
}

macro_rules! bytes {
    ($int: expr, $be: expr) => {{
        let boxed: Box<[u8]> = if $be {
            Box::new($int.to_be_bytes())
        } else {
            Box::new($int.to_le_bytes())
        };
        boxed
    }};
}

impl Literal {
    fn into_bytes(
        self,
        ctype: &Type,
        location: &Location,
        error_handler: &mut ErrorHandler,
    ) -> CompileResult<Box<[u8]>> {
        let ir_type = ctype.as_ir_type();
        let big_endian = TARGET
            .endianness()
            .expect("target should be big or little endian")
            == target_lexicon::Endianness::Big;

        match self {
            Literal::Int(i) => Ok(match ir_type {
                types::I8 => bytes!(
                    cast!(i, i64, i8, &ctype, *location, error_handler),
                    big_endian
                ),
                types::I16 => bytes!(
                    cast!(i, i64, i16, &ctype, *location, error_handler),
                    big_endian
                ),
                types::I32 => bytes!(
                    cast!(i, i64, i32, &ctype, *location, error_handler),
                    big_endian
                ),
                types::I64 => bytes!(i, big_endian),
                x => unreachable!(format!(
                    "ir_type {} for integer {} is not of integer type",
                    x, i
                )),
            }),
            Literal::UnsignedInt(i) => Ok(match ir_type {
                types::I8 => bytes!(
                    cast!(i, u64, u8, &ctype, *location, error_handler),
                    big_endian
                ),
                types::I16 => bytes!(
                    cast!(i, u64, u16, &ctype, *location, error_handler),
                    big_endian
                ),
                types::I32 => bytes!(
                    cast!(i, u64, u32, &ctype, *location, error_handler),
                    big_endian
                ),
                types::I64 => bytes!(i, big_endian),
                x => unreachable!(format!(
                    "ir_type {} for integer {} is not of integer type",
                    x, i
                )),
            }),
            Literal::Float(f) => Ok(match ir_type {
                types::F32 => {
                    let cast = f as f32;
                    if (f64::from(cast) - f).abs() >= std::f64::EPSILON {
                        let warning = format!(
                            "conversion from double to float loses precision ({} is different from {} by more than DBL_EPSILON ({}))",
                            f, std::f64::EPSILON, f64::from(cast)
                        );
                        error_handler.warn(&warning, *location);
                    }
                    let float_as_int = cast.to_bits();
                    bytes!(float_as_int, big_endian)
                }
                types::F64 => bytes!(f.to_bits(), big_endian),
                x => unreachable!(format!(
                    "ir_type {} for float {} is not of integer type",
                    x, f
                )),
            }),
            Literal::Str(string) => Ok(string.into_boxed_slice()),
            Literal::Char(c) => Ok(Box::new([c])),
        }
    }
}

impl TryFrom<StorageClass> for Linkage {
    type Error = String;
    // INVARIANT: this should be the linkage for an object, not for a function
    fn try_from(sc: StorageClass) -> Result<Linkage, String> {
        match sc {
            StorageClass::Extern => Ok(Linkage::Import),
            StorageClass::Static => Ok(Linkage::Local),
            StorageClass::Auto => Ok(Linkage::Export),
            StorageClass::Register => {
                Err(format!("illegal storage class {} for global variable", sc))
            }
            StorageClass::Typedef => unreachable!("typedefs should be handled by parser"),
        }
    }
}<|MERGE_RESOLUTION|>--- conflicted
+++ resolved
@@ -28,20 +28,13 @@
     ) -> CompileResult<()> {
         use crate::get_str;
         let metadata = symbol.get();
-<<<<<<< HEAD
         if let StorageClass::Typedef = metadata.storage_class {
             return Ok(());
         }
-=======
->>>>>>> 820959cd
         let err_closure = |err| Locatable {
             data: err,
             location,
         };
-<<<<<<< HEAD
-=======
-        let linkage = metadata.storage_class.try_into().map_err(err_closure)?;
->>>>>>> 820959cd
         let align = metadata
             .ctype
             .alignof()
@@ -51,11 +44,11 @@
                     .map_err(|_| format!("align of {} is greater than 256 bytes", metadata.id))
             })
             .map_err(err_closure)?;
-        let linkage = metadata.storage_class.try_into().map_err(err_closure)?;
         if align == 0 {
             // struct that was declared but never used
             return Ok(());
         }
+        let linkage = metadata.storage_class.try_into().map_err(err_closure)?;
         let id = self
             .module
             .declare_data(
@@ -101,11 +94,7 @@
                 .expect("initializer is larger than SIZE_T on host platform");
             let mut buf = vec![0; size];
             let offset = 0;
-<<<<<<< HEAD
             self.init_symbol(&mut ctx, &mut buf, offset, init, &ctype, &location)?;
-=======
-            self.init_symbol(&mut ctx, &mut buf, offset, init, &metadata.ctype, &location)?;
->>>>>>> 820959cd
             ctx.define(buf.into_boxed_slice());
         } else {
             ctx.define_zeroinit(
